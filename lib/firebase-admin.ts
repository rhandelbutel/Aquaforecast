// app/lib/firebase-admin.ts
import { cert, getApps, initializeApp } from "firebase-admin/app";
import { getFirestore } from "firebase-admin/firestore";
<<<<<<< HEAD
import { startFeedingAlertCron } from "@/lib/utils/feeding-alert-cron";
=======

>>>>>>> 3a6d4839
/**
 * Server-only Firebase initialization using a service account.
 * Safe to import in Next.js API routes or server components.
 */
const apps = getApps();

const app = apps.length
  ? apps[0]
  : initializeApp({
      credential: cert({
        projectId: process.env.FIREBASE_PROJECT_ID,
        clientEmail: process.env.FIREBASE_CLIENT_EMAIL,
        // ✅ Fix 1: Ensure the key exists and convert escaped \n back to real newlines
        privateKey: (process.env.FIREBASE_PRIVATE_KEY || "")
          .replace(/\\n/g, "\n")
          .replace(/"/g, ""), // removes any stray quotes if Vercel added them
      }),
    });

<<<<<<< HEAD
export const adminDb = getFirestore(app);

if (process.env.NODE_ENV === "development") {
  // Run cron job automatically while developing
  startFeedingAlertCron();
}
=======
// ✅ Fix 2: Explicitly export Firestore for admin use
export const adminDb = getFirestore(app);
>>>>>>> 3a6d4839
<|MERGE_RESOLUTION|>--- conflicted
+++ resolved
@@ -1,11 +1,7 @@
 // app/lib/firebase-admin.ts
 import { cert, getApps, initializeApp } from "firebase-admin/app";
 import { getFirestore } from "firebase-admin/firestore";
-<<<<<<< HEAD
 import { startFeedingAlertCron } from "@/lib/utils/feeding-alert-cron";
-=======
-
->>>>>>> 3a6d4839
 /**
  * Server-only Firebase initialization using a service account.
  * Safe to import in Next.js API routes or server components.
@@ -25,14 +21,10 @@
       }),
     });
 
-<<<<<<< HEAD
+// ✅ Fix 2: Explicitly export Firestore for admin use
 export const adminDb = getFirestore(app);
 
 if (process.env.NODE_ENV === "development") {
   // Run cron job automatically while developing
   startFeedingAlertCron();
-}
-=======
-// ✅ Fix 2: Explicitly export Firestore for admin use
-export const adminDb = getFirestore(app);
->>>>>>> 3a6d4839
+}